--- conflicted
+++ resolved
@@ -1,21 +1,13 @@
-<<<<<<< HEAD
-{{- $navbar  := .Site.Params.navbar }}
-{{- $menu    := .Site.Menus.navbar }}
-{{- $cncf    := index $navbar "cncf" }}
-{{- $isThin  := or .IsHome (eq .Section "blog") }}
-{{- $isDocs  := eq .Section "docs" }}
-{{- $baseUrl := site.BaseURL }}
-=======
-{{- $navbar    := .Site.Params.navbar }}
-{{- $menu      := .Site.Menus.navbar }}
-{{- $cncf      := index $navbar "cncf" }}
-{{- $isHome    := .IsHome }}
-{{- $isDocs    := eq .Section "docs" }}
-{{- $baseUrl   := site.BaseURL }}
-{{- $isEnglish := eq .Lang "en" }}
-{{- $langText  := cond $isEnglish "中文 Chinese" "English" }}
-{{- $langUrl   := cond $isEnglish "/zh" "/" | relURL }}
->>>>>>> 59fdb244
+{{ $navbar    := site.Params.navbar }}
+{{ $menu      := site.Menus.navbar }}
+{{ $cncf      := index $navbar "cncf" }}
+{{ $isHome    := .IsHome }}
+{{ $isDocs    := eq .Section "docs" }}
+{{ $baseUrl   := site.BaseURL }}
+{{ $isEnglish := eq .Lang "en" }}
+{{ $langText  := cond $isEnglish "中文 Chinese" "English" }}
+{{ $langUrl   := cond $isEnglish "/zh" "/" | relURL }}
+{{ $isThin    := or (.IsHome) (eq .Section "blog") }}
 <nav class="navbar is-fixed-top" role="navigation" aria-label="main navigation">
   {{ if $isThin }}<div class="container">{{ end }}
     <div class="navbar-brand">
